from collections import OrderedDict
import functools
from io import BytesIO
import io
import struct
import binascii

from utilities import DotDict


class NotFound:
    pass


class StructCacher:
    def __init__(self):
        self.cache = {}
        self.set_count = 0
        self.retrieve_count = 0

    def get_key(self, string, *args, **kwargs):
        return hash(string)

    def retrieve(self, cls, string, *args, **kwargs):
        key = self.get_key(string)
        try:
            c = self.cache[cls.__name__][key]
            self.retrieve_count += 1
            return c
        except KeyError:
            return None

    def set(self, cls, result, string):
        key = self.get_key(string)
        self.set_key(cls.__name__, key, result)

    def set_key(self, cls, key, result):
        self.set_count += 1
        self.cache[cls][key] = result


cacher = StructCacher()


def composed(*decs):
    def deco(f):
        for dec in reversed(decs):
            f = dec(f)
        return f

    return deco


import copy


def make_hash(o):
    """
    Makes a hash from a dictionary, list, tuple or set to any level, that
    contains only other hashable types (including any lists, tuples, sets, and
    dictionaries).
    """

    if isinstance(o, (set, tuple, list)):

        return tuple([make_hash(e) for e in o])

    elif not isinstance(o, dict):

        return hash(o)

    new_o = copy.deepcopy(o)
    for k, v in new_o.items():
        new_o[k] = make_hash(v)

    return hash(tuple(frozenset(sorted(new_o.items()))))


class OrderedDotDict(OrderedDict, DotDict):
    def __hash__(self):
        return make_hash(self)


cm = composed(classmethod, functools.lru_cache())


class MetaStruct(type):
    @classmethod
    def __prepare__(mcs, name, bases):
        return OrderedDict({'_struct_fields': [], '_cache': {}})

    def __new__(mcs, name, bases, clsdict):
        for key, value in clsdict.items():
            if isinstance(value, mcs):
                clsdict['_struct_fields'].append((key, value))
        c = type.__new__(mcs, name, bases, clsdict)
        cacher.cache[c.__name__] = {}
        return c


class Struct(metaclass=MetaStruct):
    @classmethod
    def parse(cls, string, ctx=None):
        if not isinstance(string, io.BufferedReader):
            if not isinstance(string, BytesIO):
                if isinstance(string, str):
                    string = bytes(string, encoding="utf-8")
                string = BytesIO(string)
            string = io.BufferedReader(string)
        d = string.peek()
        big_enough = len(d) > 1
        if big_enough:
            _c = cacher.retrieve(cls, d)
            if _c is not None:
                return _c
        if ctx is None:
            ctx = {}
        res = cls.parse_stream(string, ctx)
        if big_enough:
            cacher.set(cls, res, d)
        return res

    @classmethod
    def parse_stream(cls, stream, ctx=None):
        if cls._struct_fields:
            for name, struct in cls._struct_fields:
                try:
                    ctx[name] = struct.parse(stream, ctx=ctx)
                except:
                    print("Context at time of failure:", ctx)
                    raise
            res = ctx
        else:
            res = cls._parse(stream, ctx=ctx)

        return res

    @classmethod
    def build(cls, obj, res=None, ctx=None):
        if res is None:
            res = b''
        if ctx is None:
            ctx = {}
        if cls._struct_fields:
            for name, struct in cls._struct_fields:
                try:
                    if name in obj:
                        res += struct.build(obj[name], ctx=ctx)
                    else:
                        res += struct.build(None, ctx=ctx)
                except:
                    print("Context at time of failure:", ctx)
                    raise
        else:
            res = cls._build(obj, ctx=ctx)
        return res

    @classmethod
    def _parse(cls, stream: BytesIO, ctx: OrderedDict):
        raise NotImplementedError

    @classmethod
    def _build(cls, obj, ctx: OrderedDotDict):
        raise NotImplementedError


class VLQ(Struct):
    @classmethod
    def _parse(cls, stream: BytesIO, ctx: OrderedDict) -> int:
        value = 0
        while True:
            try:
                tmp = ord(stream.read(1))
                value = (value << 7) | (tmp & 0x7f)
                if tmp & 0x80 == 0:
                    break
            except TypeError:  # If the stream is empty.
                break
        return value

    @classmethod
    def _build(cls, obj, ctx):
        result = bytearray()
        value = int(obj)
        if obj == 0:
            result = bytearray(b'\x00')
        else:
            while value > 0:
                byte = value & 0x7f
                value >>= 7
                if value != 0:
                    byte |= 0x80
                result.insert(0, byte)
            if len(result) > 1:
                result[0] |= 0x80
                result[-1] ^= 0x80
        return bytes(result)


class SignedVLQ(Struct):
    @classmethod
    def _parse(cls, stream: BytesIO, ctx: OrderedDict):
        v = VLQ.parse(stream, ctx)
        if (v & 1) == 0x00:
            return v >> 1
        else:
            return -((v >> 1) + 1)

    @classmethod
    def _build(cls, obj, ctx):
        value = abs(obj * 2)
        if obj < 0:
            value -= 1
        return VLQ.build(value, ctx)


class UBInt32(Struct):
    @classmethod
    def _parse(cls, stream: BytesIO, ctx: OrderedDict):
        return struct.unpack(">L", stream.read(4))[0]

    @classmethod
    def _build(cls, obj, ctx: OrderedDotDict):
        return struct.pack(">L", obj)


class SBInt32(Struct):
    @classmethod
    def _parse(cls, stream: BytesIO, ctx: OrderedDict):
        return struct.unpack(">l", stream.read(4))[0]

    @classmethod
    def _build(cls, obj, ctx: OrderedDotDict):
        return struct.pack(">l", obj)


class BFloat32(Struct):
    @classmethod
    def _parse(cls, stream: BytesIO, ctx: OrderedDict):
        return struct.unpack(">f", stream.read(4))[0]

    @classmethod
    def _build(cls, obj, ctx: OrderedDotDict):
        return struct.pack(">f", obj)


class StarByteArray(Struct):
    @classmethod
    def _parse(cls, stream: BytesIO, ctx: OrderedDict):
        length = VLQ.parse(stream, ctx)
        return stream.read(length)

    @classmethod
    def _build(cls, obj, ctx: OrderedDotDict):
        return VLQ.build(len(obj), ctx) + obj


class StarString(Struct):
    @classmethod
    def _parse(cls, stream: BytesIO, ctx: OrderedDict):
        data = StarByteArray.parse(stream, ctx)
        try:
            return data.decode("utf-8")
        except UnicodeDecodeError:
            return data

    @classmethod
    def _build(cls, obj, ctx: OrderedDotDict):
        return StarByteArray.build(obj.encode("utf-8"), ctx)


class Byte(Struct):
    @classmethod
    def _parse(cls, stream: BytesIO, ctx: OrderedDict):
        return int.from_bytes(stream.read(1), byteorder="big", signed=False)

    @classmethod
    def _build(cls, obj: int, ctx: OrderedDotDict):
        return obj.to_bytes(1, byteorder="big", signed=False)


class Flag(Struct):
    @classmethod
    def _parse(cls, stream: BytesIO, ctx: OrderedDict):
        return bool(stream.read(1))

    @classmethod
    def _build(cls, obj, ctx: OrderedDotDict):
        return struct.pack(">?", obj)


class BDouble(Struct):
    @classmethod
    def _parse(cls, stream: BytesIO, ctx: OrderedDict):
        return struct.unpack(">d", stream.read(8))

    @classmethod
    def _build(cls, obj, ctx: OrderedDotDict):
        return struct.pack(">d", obj)


<<<<<<< HEAD
class UUID(Struct):
    @classmethod
    def _parse(cls, stream: BytesIO, ctx: OrderedDict):
        return binascii.hexlify(stream.read(16))
        #if Flag.parse(stream, ctx):
        #    return binascii.hexlify(stream.read(16))
        #else:
        #    return None

    @classmethod
    def _build(cls, obj, ctx: OrderedDotDict):
        res = b''
        if obj:
            res += Flag.build(True)
            res += obj
        else:
            res += Flag.build(False)
        return res


=======
>>>>>>> 9ee2a248
class VariantVariant(Struct):
    @classmethod
    def _parse(cls, stream: BytesIO, ctx: OrderedDict):
        l = VLQ.parse(stream, ctx)
        return [Variant.parse(stream, ctx) for _ in range(l)]


class DictVariant(Struct):
    @classmethod
    def _parse(cls, stream: BytesIO, ctx: OrderedDict):
        l = VLQ.parse(stream, ctx)
        c = {}
        for _ in range(l):
            key = StarString.parse(stream, ctx)
            value = Variant.parse(stream, ctx)
            if isinstance(value, bytes):
                try:
                    value = value.decode('utf-8')
                except UnicodeDecodeError:
                    pass
            c[key] = value
        return c


class Variant(Struct):
    @classmethod
    def _parse(cls, stream: BytesIO, ctx: OrderedDict):
        x = Byte.parse(stream, ctx)
        if x == 1:
            return None
        elif x == 2:
            return BDouble.parse(stream, ctx)
        elif x == 3:
            return Flag.parse(stream, ctx)
        elif x == 4:
            return SignedVLQ.parse(stream, ctx)
        elif x == 5:
            return StarString.parse(stream, ctx)
        elif x == 6:
            return VariantVariant.parse(stream, ctx)
        elif x == 7:
            return DictVariant.parse(stream, ctx)


class GreedyArray(Struct):
    @classmethod
    def parse_stream(cls, stream, ctx=None):
        bcls = cls.mro()[0]
        res = []
        _l = -1
        try:
            while True:
                l = len(stream.peek())
                if l == 0 or _l == l:
                    break
                res.append(super().parse(stream, ctx))
                _l = l
        finally:
            return res
<<<<<<< HEAD


class ProtocolVersion(Struct):
    server_build = UBInt32


class ChatReceived(Struct):
    mode = Byte
    channel = StarString
    client_id = UBInt32
    name = StarString
    message = StarString


class PlayerWarp(Struct):
    warp_type = Byte
    everything_else = StarString
=======


class BasePacket(Struct):
    @classmethod
    def _build(cls, obj, ctx: OrderedDotDict):
        res = b''
        res += Byte.build(obj['id'], ctx)
        v = len(obj['data'])
        if 'compressed' in ctx and ctx['compressed']:
            v = -abs(v)
        res += SignedVLQ.build(v)
        if not isinstance(obj['data'], bytes):
            obj['data'] = bytes(obj['data'].encode("utf-8"))
        res += obj['data']
        return res


class UUID(Struct):
    @classmethod
    def _parse(cls, stream: BytesIO, ctx: OrderedDict):
        return binascii.hexlify(stream.read(16))

    @classmethod
    def _build(cls, obj, ctx: OrderedDotDict):
        res = b''
        if obj:
            res += Flag.build(True)
            res += obj
        else:
            res += Flag.build(False)
        return res


class CelestialData(Struct):
    planet = SBInt32
    satellite = SBInt32
    chunk = SBInt32
    xymin = SBInt32
    xymax = SBInt32
    zmin = SBInt32
    zmax = SBInt32
>>>>>>> 9ee2a248


class SpawnCoordinates(Struct):
    x = BFloat32
    y = BFloat32


class ClientConnect(Struct):
    asset_digest = StarByteArray
    uuid = UUID
    name = StarString
    species = StarString
    shipdata = StarByteArray
    shipworld = StarByteArray
    ship_level = UBInt32
    max_fuel = UBInt32
    capabilities = StarByteArray
    account = StarString


class ConnectSuccess(Struct):
    client_id = VLQ
    uuid = UUID
    message = CelestialData


class ConnectFailure(Struct):
    reason = StarString


class WorldStart(Struct):
    planet = Variant
    sky_data = StarByteArray
    weather_data = StarByteArray
    spawn = SpawnCoordinates
    #dungeonid = StarString
    world_properties = Variant
    client_id = UBInt32
    local_interpolation = Flag


<<<<<<< HEAD
class GiveItem(Struct):
    name = StarString
    count = VLQ
    variant_type = Byte
    description = StarString


class ConnectSuccess(Struct):
    client_id = VLQ
    uuid = UUID
    planet_orbital_levels = SBInt32
    satellite_orbital_levels = SBInt32
    chunk_size = SBInt32
    xy_min = SBInt32
    xy_max = SBInt32
    z_min = SBInt32
    z_max = SBInt32
=======
class EntityCreate(GreedyArray):
    entity_type = Byte
    entity = StarString
    entity_id = SignedVLQ


class ChatSent(Struct):
    message = StarString
    send_mode = Byte


class ChatReceived(Struct):
    mode = Byte
    channel = StarString
    client_id = UBInt32
    name = StarString
    message = StarString
>>>>>>> 9ee2a248


class GiveItem(Struct):
    name = StarString
    count = VLQ
    variant_type = Byte
    extra = Byte
    #description = StarString


<<<<<<< HEAD
class ConnectFailure(Struct):
    rejection_reason = StarString


class ChatSent(Struct):
    message = StarString
    send_mode = Byte


=======
>>>>>>> 9ee2a248
class PlayerWarp(Struct):
    warp_type = Byte
# class WarpCommand(Struct):
#     warp_type = UBInt32
#     sector = StarString
#     x = SBInt32
#     y = SBInt32
#     z = SBInt32
#     planet = SBInt32
#     satellite = SBInt32
#     player = StarString<|MERGE_RESOLUTION|>--- conflicted
+++ resolved
@@ -299,7 +299,6 @@
         return struct.pack(">d", obj)
 
 
-<<<<<<< HEAD
 class UUID(Struct):
     @classmethod
     def _parse(cls, stream: BytesIO, ctx: OrderedDict):
@@ -320,8 +319,6 @@
         return res
 
 
-=======
->>>>>>> 9ee2a248
 class VariantVariant(Struct):
     @classmethod
     def _parse(cls, stream: BytesIO, ctx: OrderedDict):
@@ -381,7 +378,6 @@
                 _l = l
         finally:
             return res
-<<<<<<< HEAD
 
 
 class ProtocolVersion(Struct):
@@ -399,49 +395,6 @@
 class PlayerWarp(Struct):
     warp_type = Byte
     everything_else = StarString
-=======
-
-
-class BasePacket(Struct):
-    @classmethod
-    def _build(cls, obj, ctx: OrderedDotDict):
-        res = b''
-        res += Byte.build(obj['id'], ctx)
-        v = len(obj['data'])
-        if 'compressed' in ctx and ctx['compressed']:
-            v = -abs(v)
-        res += SignedVLQ.build(v)
-        if not isinstance(obj['data'], bytes):
-            obj['data'] = bytes(obj['data'].encode("utf-8"))
-        res += obj['data']
-        return res
-
-
-class UUID(Struct):
-    @classmethod
-    def _parse(cls, stream: BytesIO, ctx: OrderedDict):
-        return binascii.hexlify(stream.read(16))
-
-    @classmethod
-    def _build(cls, obj, ctx: OrderedDotDict):
-        res = b''
-        if obj:
-            res += Flag.build(True)
-            res += obj
-        else:
-            res += Flag.build(False)
-        return res
-
-
-class CelestialData(Struct):
-    planet = SBInt32
-    satellite = SBInt32
-    chunk = SBInt32
-    xymin = SBInt32
-    xymax = SBInt32
-    zmin = SBInt32
-    zmax = SBInt32
->>>>>>> 9ee2a248
 
 
 class SpawnCoordinates(Struct):
@@ -483,7 +436,6 @@
     local_interpolation = Flag
 
 
-<<<<<<< HEAD
 class GiveItem(Struct):
     name = StarString
     count = VLQ
@@ -501,25 +453,6 @@
     xy_max = SBInt32
     z_min = SBInt32
     z_max = SBInt32
-=======
-class EntityCreate(GreedyArray):
-    entity_type = Byte
-    entity = StarString
-    entity_id = SignedVLQ
-
-
-class ChatSent(Struct):
-    message = StarString
-    send_mode = Byte
-
-
-class ChatReceived(Struct):
-    mode = Byte
-    channel = StarString
-    client_id = UBInt32
-    name = StarString
-    message = StarString
->>>>>>> 9ee2a248
 
 
 class GiveItem(Struct):
@@ -530,7 +463,6 @@
     #description = StarString
 
 
-<<<<<<< HEAD
 class ConnectFailure(Struct):
     rejection_reason = StarString
 
@@ -540,8 +472,6 @@
     send_mode = Byte
 
 
-=======
->>>>>>> 9ee2a248
 class PlayerWarp(Struct):
     warp_type = Byte
 # class WarpCommand(Struct):
